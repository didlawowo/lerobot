import pickle
import time
from dataclasses import dataclass, field, replace
from pathlib import Path

import numpy as np
import torch

from lerobot.common.robot_devices.cameras.utils import Camera
from lerobot.common.robot_devices.motors.dynamixel import (
    OperatingMode,
    TorqueMode,
)
from lerobot.common.robot_devices.motors.utils import MotorsBus
from lerobot.common.robot_devices.utils import RobotDeviceAlreadyConnectedError, RobotDeviceNotConnectedError

########################################################################
# Calibration logic
########################################################################

<<<<<<< HEAD
# In range ]-2048, 2048[
# TARGET_HORIZONTAL_POSITION = np.array([0, -1024, 1024, 0, -1024, 0])
# TARGET_90_DEGREE_POSITION = np.array([1024, 0, 0, 1024, 0, -1024])
TARGET_HORIZONTAL_POSITION = np.array([0, -1024, -1024, 1024, 1024, 0, 0, 0, 0])
TARGET_90_DEGREE_POSITION = np.array([1024, 0, 0, 0, 0, 1024, 1024, 1024, 1024])

# NULL_POSITION = np.array([0, 0, 0, 0, 0, 0])
NULL_POSITION = np.array([0, 0, 0, 0, 0, 0, 0, 0, 0])

# NULL_DRIVE = np.array([False, False, False, False, False, False])
NULL_DRIVE = np.array([False, False, False, False, False, False, False, False, False])

# In range ]-180, 180[
GRIPPER_OPEN = np.array([-35.156])


def apply_homing_offset(values: np.array, homing_offset: np.array) -> np.array:
    for i in range(len(values)):
        if values[i] is not None:
            values[i] += homing_offset[i]
    return values


def apply_drive_mode(values: np.array, drive_mode: np.array) -> np.array:
    for i in range(len(values)):
        if values[i] is not None and drive_mode[i]:
            values[i] = -values[i]
    return values


def apply_calibration(values: np.array, homing_offset: np.array, drive_mode: np.array) -> np.array:
    values = apply_drive_mode(values, drive_mode)
    values = apply_homing_offset(values, homing_offset)
    return values


def revert_calibration(values: np.array, homing_offset: np.array, drive_mode: np.array) -> np.array:
    """
    Transform working position into real position for the robot.
    """
    values = apply_homing_offset(
        values,
        np.array([-homing_offset if homing_offset is not None else None for homing_offset in homing_offset]),
    )
    values = apply_drive_mode(values, drive_mode)
    return values


def revert_appropriate_positions(positions: np.array, drive_mode: list[bool]) -> np.array:
    for i, revert in enumerate(drive_mode):
        if not revert and positions[i] is not None:
            positions[i] = -positions[i]
    return positions


def compute_corrections(positions: np.array, drive_mode: list[bool], target_position: np.array) -> np.array:
    correction = revert_appropriate_positions(positions, drive_mode)

    for i in range(len(positions)):
        if correction[i] is not None:
            if drive_mode[i]:
                correction[i] -= target_position[i]
            else:
                correction[i] += target_position[i]

    return correction
=======
URL_TEMPLATE = "https://raw.githubusercontent.com/huggingface/lerobot/main/media/{robot}/{arm}_{position}.png"
>>>>>>> f4c7dc18

# In nominal range ]-2048, 2048[
# First target position consists in moving koch arm to a straight horizontal position with gripper closed.
FIRST_POSITION = np.array([0, 0, 0, 0, 0, 0], dtype=np.int32)
# Second target position consists in moving koch arm from the first target position by rotating every motor
# by 90 degree. When the direction is ambiguous, always rotate on the right. Gripper is open, directed towards you.
SECOND_POSITION = np.array([1024, 1024, 1024, 1024, 1024, 1024], dtype=np.int32)

# In nominal range ]-180, 180[
GRIPPER_OPEN_DEGREE = 35.156
REST_POSITION_DEGREE = np.array([0, 135, 90, 0, 0, GRIPPER_OPEN_DEGREE])


<<<<<<< HEAD
def compute_homing_offset(
    arm: DynamixelMotorsBus, drive_mode: list[bool], target_position: np.array
) -> np.array:
    # Get the present positions of the servos
    present_positions = apply_calibration(arm.read("Present_Position"), NULL_POSITION, drive_mode)
=======
def assert_drive_mode(drive_mode):
    # `drive_mode` is in [0,1] with 0 means original rotation direction for the motor, and 1 means inverted.
    if not np.all(np.isin(drive_mode, [0, 1])):
        raise ValueError(f"`drive_mode` contains values other than 0 or 1: ({drive_mode})")
>>>>>>> f4c7dc18


def apply_drive_mode(position, drive_mode):
    assert_drive_mode(drive_mode)
    # Convert `drive_mode` from [0, 1] with 0 indicates original rotation direction and 1 inverted,
    # to [-1, 1] with 1 indicates original rotation direction and -1 inverted.
    signed_drive_mode = -(drive_mode * 2 - 1)
    position *= signed_drive_mode
    return position

<<<<<<< HEAD
def compute_drive_mode(arm: DynamixelMotorsBus, offset: np.array):
    # Get current positions
    present_positions = apply_calibration(arm.read("Present_Position"), offset, NULL_DRIVE)
=======
>>>>>>> f4c7dc18

def compute_nearest_rounded_position(position):
    return np.round(position / 1024).astype(position.dtype) * 1024


def reset_arm(arm: MotorsBus):
    # To be configured, all servos must be in "torque disable" mode
    arm.write("Torque_Enable", TorqueMode.DISABLED.value)

    # Use 'extended position mode' for all motors except gripper, because in joint mode the servos can't
    # rotate more than 360 degrees (from 0 to 4095) And some mistake can happen while assembling the arm,
    # you could end up with a servo with a position 0 or 4095 at a crucial point See [
    # https://emanual.robotis.com/docs/en/dxl/x/x_series/#operating-mode11]
    all_motors_except_gripper = [name for name in arm.motor_names if name != "gripper"]
    if len(all_motors_except_gripper) > 0:
        arm.write("Operating_Mode", OperatingMode.EXTENDED_POSITION.value, all_motors_except_gripper)

    # TODO(rcadene): why?
    # Use 'position control current based' for gripper
    arm.write("Operating_Mode", OperatingMode.CURRENT_CONTROLLED_POSITION.value, "gripper")


def run_arm_calibration(arm: MotorsBus, name: str, arm_type: str):
    """Example of usage:
    ```python
    run_arm_calibration(arm, "left", "follower")
    ```
    """
    reset_arm(arm)

    print(f"\nRunning calibration of {name} {arm_type}...")

    # TODO(rcadene): document what position 1 mean
    print("\nMove arm to first target position")
    print("See: " + URL_TEMPLATE.format(robot="koch", arm=arm_type, position="first"))
    input("Press Enter to continue...")

<<<<<<< HEAD
    horizontal_homing_offset = compute_homing_offset(arm, NULL_DRIVE, TARGET_HORIZONTAL_POSITION)
=======
    # Compute homing offset so that `present_position + homing_offset ~= target_position`
    position = arm.read("Present_Position")
    position = compute_nearest_rounded_position(position)
    homing_offset = FIRST_POSITION - position
>>>>>>> f4c7dc18

    # TODO(rcadene): document what position 2 mean
    print("\nMove arm to second target position")
    print("See: " + URL_TEMPLATE.format(robot="koch", arm=arm_type, position="second"))
    input("Press Enter to continue...")

    # Find drive mode by rotating each motor by 90 degree.
    # After applying homing offset, if position equals target position, then drive mode is 0,
    # to indicate an original rotation direction for the motor ; else, drive mode is 1,
    # to indicate an inverted rotation direction.
    position = arm.read("Present_Position")
    position += homing_offset
    position = compute_nearest_rounded_position(position)
    drive_mode = (position != SECOND_POSITION).astype(np.int32)

    # Re-compute homing offset to take into account drive mode
    position = arm.read("Present_Position")
    position = apply_drive_mode(position, drive_mode)
    position = compute_nearest_rounded_position(position)
    homing_offset = SECOND_POSITION - position

    print("\nMove arm to rest position")
    print("See: " + URL_TEMPLATE.format(robot="koch", arm=arm_type, position="rest"))
    input("Press Enter to continue...")
    print()

    return homing_offset, drive_mode


########################################################################
# Alexander Koch robot arm
########################################################################


@dataclass
class KochRobotConfig:
    """
    Example of usage:
    ```python
    KochRobotConfig()
    ```
    """

    # Define all components of the robot
    leader_arms: dict[str, MotorsBus] = field(default_factory=lambda: {})
    follower_arms: dict[str, MotorsBus] = field(default_factory=lambda: {})
    cameras: dict[str, Camera] = field(default_factory=lambda: {})


class KochRobot:
    # TODO(rcadene): Implement force feedback
    """Tau Robotics: https://tau-robotics.com

    Example of highest frequency teleoperation without camera:
    ```python
    # Defines how to communicate with the motors of the leader and follower arms
    leader_arms = {
        "main": DynamixelMotorsBus(
            port="/dev/tty.usbmodem575E0031751",
            motors={
                # name: (index, model)
                "shoulder_pan": (1, "xl330-m077"),
                "shoulder_lift": (2, "xl330-m077"),
                "elbow_flex": (3, "xl330-m077"),
                "wrist_flex": (4, "xl330-m077"),
                "wrist_roll": (5, "xl330-m077"),
                "gripper": (6, "xl330-m077"),
            },
        ),
    }
    follower_arms = {
        "main": DynamixelMotorsBus(
            port="/dev/tty.usbmodem575E0032081",
            motors={
                # name: (index, model)
                "shoulder_pan": (1, "xl430-w250"),
                "shoulder_lift": (2, "xl430-w250"),
                "elbow_flex": (3, "xl330-m288"),
                "wrist_flex": (4, "xl330-m288"),
                "wrist_roll": (5, "xl330-m288"),
                "gripper": (6, "xl330-m288"),
            },
        ),
    }
    robot = KochRobot(leader_arms, follower_arms)

    # Connect motors buses and cameras if any (Required)
    robot.connect()

    while True:
        robot.teleop_step()
    ```

    Example of highest frequency data collection without camera:
    ```python
    # Assumes leader and follower arms have been instantiated already (see first example)
    robot = KochRobot(leader_arms, follower_arms)
    robot.connect()
    while True:
        observation, action = robot.teleop_step(record_data=True)
    ```

    Example of highest frequency data collection with cameras:
    ```python
    # Defines how to communicate with 2 cameras connected to the computer.
    # Here, the webcam of the laptop and the phone (connected in USB to the laptop)
    # can be reached respectively using the camera indices 0 and 1. These indices can be
    # arbitrary. See the documentation of `OpenCVCamera` to find your own camera indices.
    cameras = {
        "laptop": OpenCVCamera(camera_index=0, fps=30, width=640, height=480),
        "phone": OpenCVCamera(camera_index=1, fps=30, width=640, height=480),
    }

    # Assumes leader and follower arms have been instantiated already (see first example)
    robot = KochRobot(leader_arms, follower_arms, cameras)
    robot.connect()
    while True:
        observation, action = robot.teleop_step(record_data=True)
    ```

    Example of controlling the robot with a policy (without running multiple policies in parallel to ensure highest frequency):
    ```python
    # Assumes leader and follower arms + cameras have been instantiated already (see previous example)
    robot = KochRobot(leader_arms, follower_arms, cameras)
    robot.connect()
    while True:
        # Uses the follower arms and cameras to capture an observation
        observation = robot.capture_observation()

        # Assumes a policy has been instantiated
        with torch.inference_mode():
            action = policy.select_action(observation)

        # Orders the robot to move
        robot.send_action(action)
    ```

    Example of disconnecting which is not mandatory since we disconnect when the object is deleted:
    ```python
    robot.disconnect()
    ```
    """

    def __init__(
        self,
        config: KochRobotConfig | None = None,
        calibration_path: Path = ".cache/calibration/koch.pkl",
        **kwargs,
    ):
        if config is None:
            config = KochRobotConfig()
        # Overwrite config arguments using kwargs
        self.config = replace(config, **kwargs)
        self.calibration_path = Path(calibration_path)

        self.leader_arms = self.config.leader_arms
        self.follower_arms = self.config.follower_arms
        self.cameras = self.config.cameras
        self.is_connected = False
        self.logs = {}

    def connect(self):
        if self.is_connected:
            raise RobotDeviceAlreadyConnectedError(
                "KochRobot is already connected. Do not run `robot.connect()` twice."
            )

        if not self.leader_arms and not self.follower_arms and not self.cameras:
            raise ValueError(
                "KochRobot doesn't have any device to connect. See example of usage in docstring of the class."
            )

        # Connect the arms
        for name in self.follower_arms:
            print(f"Connecting {name} follower arm.")
            self.follower_arms[name].connect()
            print(f"Connecting {name} leader arm.")
            self.leader_arms[name].connect()

        # Reset the arms and load or run calibration
        if self.calibration_path.exists():
            # Reset all arms before setting calibration
            for name in self.follower_arms:
                reset_arm(self.follower_arms[name])
            for name in self.leader_arms:
                reset_arm(self.leader_arms[name])

            with open(self.calibration_path, "rb") as f:
                calibration = pickle.load(f)
        else:
            # Run calibration process which begins by reseting all arms
            calibration = self.run_calibration()

            self.calibration_path.parent.mkdir(parents=True, exist_ok=True)
            with open(self.calibration_path, "wb") as f:
                pickle.dump(calibration, f)

        # Set calibration
        for name in self.follower_arms:
            self.follower_arms[name].set_calibration(calibration[f"follower_{name}"])
        for name in self.leader_arms:
            self.leader_arms[name].set_calibration(calibration[f"leader_{name}"])

        for name in self.leader_arms:
            values = self.leader_arms[name].read("Present_Position")
            if (values < -180).any() or (values >= 180).any():
                raise ValueError(
                    f"At least one of the motor of the {name} leader arm has a joint value outside of its centered degree range of ]-180, 180[."
                    'This "jump of range" can be caused by a hardware issue, or you might have unexpectedly completed a full rotation of the motor '
                    "during manipulation or transportation of your robot. "
                    f"The values and motors: {values} {self.leader_arms[name].motor_names}.\n"
                    "Rotate the arm to fit the range ]-180, 180[ and relaunch the script, or recalibrate all motors by setting a different "
                    "calibration path during the instatiation of your robot (e.g. `--robot-overrides calibration_path=.cache/calibration/koch_v2.pkl`)"
                )

        # Set better PID values to close the gap between recored states and actions
        # TODO(rcadene): Implement an automatic procedure to set optimial PID values for each motor
        # for name in self.follower_arms:
        #     self.follower_arms[name].write("Position_P_Gain", 1500, "elbow_flex")
        #     self.follower_arms[name].write("Position_I_Gain", 0, "elbow_flex")
        #     self.follower_arms[name].write("Position_D_Gain", 600, "elbow_flex")

        # Enable torque on all motors of the follower arms
        for name in self.follower_arms:
            self.follower_arms[name].write("Torque_Enable", 1)

        # Enable torque on the gripper of the leader arms, and move it to 45 degrees,
        # so that we can use it as a trigger to close the gripper of the follower arms.
<<<<<<< HEAD
        # for name in self.leader_arms:
        #     self.leader_arms[name].write("Torque_Enable", 1, "gripper")
        #     self.leader_arms[name].write("Goal_Position", GRIPPER_OPEN, "gripper")
=======
        for name in self.leader_arms:
            self.leader_arms[name].write("Torque_Enable", 1, "gripper")
            self.leader_arms[name].write("Goal_Position", GRIPPER_OPEN_DEGREE, "gripper")
>>>>>>> f4c7dc18

        # Connect the cameras
        for name in self.cameras:
            self.cameras[name].connect()

        self.is_connected = True

    def run_calibration(self):
        calibration = {}

        for name in self.follower_arms:
            homing_offset, drive_mode = run_arm_calibration(self.follower_arms[name], name, "follower")

            calibration[f"follower_{name}"] = {}
            for idx, motor_name in enumerate(self.follower_arms[name].motor_names):
                calibration[f"follower_{name}"][motor_name] = (homing_offset[idx], drive_mode[idx])

        for name in self.leader_arms:
            homing_offset, drive_mode = run_arm_calibration(self.leader_arms[name], name, "leader")

            calibration[f"leader_{name}"] = {}
            for idx, motor_name in enumerate(self.leader_arms[name].motor_names):
                calibration[f"leader_{name}"][motor_name] = (homing_offset[idx], drive_mode[idx])

        return calibration

    def teleop_step(
        self, record_data=False
    ) -> None | tuple[dict[str, torch.Tensor], dict[str, torch.Tensor]]:
        if not self.is_connected:
            raise RobotDeviceNotConnectedError(
                "KochRobot is not connected. You need to run `robot.connect()`."
            )

        # Prepare to assign the position of the leader to the follower
        leader_pos = {}
        for name in self.leader_arms:
            now = time.perf_counter()
            leader_pos[name] = self.leader_arms[name].read("Present_Position")
            self.logs[f"read_leader_{name}_pos_dt_s"] = time.perf_counter() - now

        follower_goal_pos = {}
        for name in self.leader_arms:
            follower_goal_pos[name] = leader_pos[name]

        # Send action
        for name in self.follower_arms:
            now = time.perf_counter()
            self.follower_arms[name].write("Goal_Position", follower_goal_pos[name])
            self.logs[f"write_follower_{name}_goal_pos_dt_s"] = time.perf_counter() - now

        # Early exit when recording data is not requested
        if not record_data:
            return

        # TODO(rcadene): Add velocity and other info
        # Read follower position
        follower_pos = {}
        for name in self.follower_arms:
            now = time.perf_counter()
            follower_pos[name] = self.follower_arms[name].read("Present_Position")
            self.logs[f"read_follower_{name}_pos_dt_s"] = time.perf_counter() - now

        # Create state by concatenating follower current position
        state = []
        for name in self.follower_arms:
            if name in follower_pos:
                state.append(follower_pos[name])
        state = np.concatenate(state)

        # Create action by concatenating follower goal position
        action = []
        for name in self.follower_arms:
            if name in follower_goal_pos:
                action.append(follower_goal_pos[name])
        action = np.concatenate(action)

        # Capture images from cameras
        images = {}
        for name in self.cameras:
            now = time.perf_counter()
            images[name] = self.cameras[name].async_read()
            self.logs[f"read_camera_{name}_dt_s"] = self.cameras[name].logs["delta_timestamp_s"]
            self.logs[f"async_read_camera_{name}_dt_s"] = time.perf_counter() - now

        # Populate output dictionnaries and format to pytorch
        obs_dict, action_dict = {}, {}
        obs_dict["observation.state"] = torch.from_numpy(state)
        action_dict["action"] = torch.from_numpy(action)
        for name in self.cameras:
            obs_dict[f"observation.images.{name}"] = torch.from_numpy(images[name])

        return obs_dict, action_dict

    def capture_observation(self):
        """The returned observations do not have a batch dimension."""
        if not self.is_connected:
            raise RobotDeviceNotConnectedError(
                "KochRobot is not connected. You need to run `robot.connect()`."
            )

        # Read follower position
        follower_pos = {}
        for name in self.follower_arms:
            now = time.perf_counter()
            follower_pos[name] = self.follower_arms[name].read("Present_Position")
            self.logs[f"read_follower_{name}_pos_dt_s"] = time.perf_counter() - now

        # Create state by concatenating follower current position
        state = []
        for name in self.follower_arms:
            if name in follower_pos:
                state.append(follower_pos[name])
        state = np.concatenate(state)

        # Capture images from cameras
        images = {}
        for name in self.cameras:
            now = time.perf_counter()
            images[name] = self.cameras[name].async_read()
            self.logs[f"read_camera_{name}_dt_s"] = self.cameras[name].logs["delta_timestamp_s"]
            self.logs[f"async_read_camera_{name}_dt_s"] = time.perf_counter() - now

        # Populate output dictionnaries and format to pytorch
        obs_dict = {}
        obs_dict["observation.state"] = torch.from_numpy(state)
        for name in self.cameras:
            obs_dict[f"observation.images.{name}"] = torch.from_numpy(images[name])
        return obs_dict

    def send_action(self, action: torch.Tensor):
        """The provided action is expected to be a vector."""
        if not self.is_connected:
            raise RobotDeviceNotConnectedError(
                "KochRobot is not connected. You need to run `robot.connect()`."
            )

        from_idx = 0
        to_idx = 0
        follower_goal_pos = {}
        for name in self.follower_arms:
            if name in self.follower_arms:
                to_idx += len(self.follower_arms[name].motor_names)
                follower_goal_pos[name] = action[from_idx:to_idx].numpy()
                from_idx = to_idx

        for name in self.follower_arms:
            self.follower_arms[name].write("Goal_Position", follower_goal_pos[name].astype(np.int32))

    def disconnect(self):
        if not self.is_connected:
            raise RobotDeviceNotConnectedError(
                "KochRobot is not connected. You need to run `robot.connect()` before disconnecting."
            )

        for name in self.follower_arms:
            self.follower_arms[name].disconnect()

        for name in self.leader_arms:
            self.leader_arms[name].disconnect()

        for name in self.cameras:
            self.cameras[name].disconnect()

        self.is_connected = False

    def __del__(self):
        if getattr(self, "is_connected", False):
            self.disconnect()<|MERGE_RESOLUTION|>--- conflicted
+++ resolved
@@ -18,101 +18,68 @@
 # Calibration logic
 ########################################################################
 
-<<<<<<< HEAD
-# In range ]-2048, 2048[
-# TARGET_HORIZONTAL_POSITION = np.array([0, -1024, 1024, 0, -1024, 0])
-# TARGET_90_DEGREE_POSITION = np.array([1024, 0, 0, 1024, 0, -1024])
-TARGET_HORIZONTAL_POSITION = np.array([0, -1024, -1024, 1024, 1024, 0, 0, 0, 0])
-TARGET_90_DEGREE_POSITION = np.array([1024, 0, 0, 0, 0, 1024, 1024, 1024, 1024])
-
-# NULL_POSITION = np.array([0, 0, 0, 0, 0, 0])
-NULL_POSITION = np.array([0, 0, 0, 0, 0, 0, 0, 0, 0])
-
-# NULL_DRIVE = np.array([False, False, False, False, False, False])
-NULL_DRIVE = np.array([False, False, False, False, False, False, False, False, False])
-
-# In range ]-180, 180[
-GRIPPER_OPEN = np.array([-35.156])
-
-
-def apply_homing_offset(values: np.array, homing_offset: np.array) -> np.array:
-    for i in range(len(values)):
-        if values[i] is not None:
-            values[i] += homing_offset[i]
-    return values
-
-
-def apply_drive_mode(values: np.array, drive_mode: np.array) -> np.array:
-    for i in range(len(values)):
-        if values[i] is not None and drive_mode[i]:
-            values[i] = -values[i]
-    return values
-
-
-def apply_calibration(values: np.array, homing_offset: np.array, drive_mode: np.array) -> np.array:
-    values = apply_drive_mode(values, drive_mode)
-    values = apply_homing_offset(values, homing_offset)
-    return values
-
-
-def revert_calibration(values: np.array, homing_offset: np.array, drive_mode: np.array) -> np.array:
-    """
-    Transform working position into real position for the robot.
-    """
-    values = apply_homing_offset(
-        values,
-        np.array([-homing_offset if homing_offset is not None else None for homing_offset in homing_offset]),
-    )
-    values = apply_drive_mode(values, drive_mode)
-    return values
-
-
-def revert_appropriate_positions(positions: np.array, drive_mode: list[bool]) -> np.array:
-    for i, revert in enumerate(drive_mode):
-        if not revert and positions[i] is not None:
-            positions[i] = -positions[i]
-    return positions
-
-
-def compute_corrections(positions: np.array, drive_mode: list[bool], target_position: np.array) -> np.array:
-    correction = revert_appropriate_positions(positions, drive_mode)
-
-    for i in range(len(positions)):
-        if correction[i] is not None:
-            if drive_mode[i]:
-                correction[i] -= target_position[i]
-            else:
-                correction[i] += target_position[i]
-
-    return correction
-=======
+AVAILABLE_ROBOT_TYPES = ["koch", "aloha"]
+
 URL_TEMPLATE = "https://raw.githubusercontent.com/huggingface/lerobot/main/media/{robot}/{arm}_{position}.png"
->>>>>>> f4c7dc18
 
 # In nominal range ]-2048, 2048[
 # First target position consists in moving koch arm to a straight horizontal position with gripper closed.
-FIRST_POSITION = np.array([0, 0, 0, 0, 0, 0], dtype=np.int32)
+KOCH_FIRST_POSITION = np.array([0, 0, 0, 0, 0, 0], dtype=np.int32)
 # Second target position consists in moving koch arm from the first target position by rotating every motor
 # by 90 degree. When the direction is ambiguous, always rotate on the right. Gripper is open, directed towards you.
-SECOND_POSITION = np.array([1024, 1024, 1024, 1024, 1024, 1024], dtype=np.int32)
-
+# TODO(rcadene): Take motor resolution into account instead of assuming 4096
+KOCH_SECOND_POSITION = np.array([1024, 1024, 1024, 1024, 1024, 1024], dtype=np.int32)
 # In nominal range ]-180, 180[
-GRIPPER_OPEN_DEGREE = 35.156
-REST_POSITION_DEGREE = np.array([0, 135, 90, 0, 0, GRIPPER_OPEN_DEGREE])
-
-
-<<<<<<< HEAD
-def compute_homing_offset(
-    arm: DynamixelMotorsBus, drive_mode: list[bool], target_position: np.array
-) -> np.array:
-    # Get the present positions of the servos
-    present_positions = apply_calibration(arm.read("Present_Position"), NULL_POSITION, drive_mode)
-=======
+KOCH_GRIPPER_OPEN = 35.156
+KOCH_REST_POSITION = np.array([0, 135, 90, 0, 0, KOCH_GRIPPER_OPEN])
+
+ALOHA_FIRST_POSITION = np.array([0, 0, 0, 0, 0, 0], dtype=np.int32)
+ALOHA_SECOND_POSITION = np.array([0, 0, 0, 0, 0, 0], dtype=np.int32)
+ALOHA_REST_POSITION = np.array([0, 0, 0, 0, 0, 0], dtype=np.int32)
+
+
+def assert_robot_type(robot_type):
+    if robot_type not in AVAILABLE_ROBOT_TYPES:
+        raise ValueError(robot_type)
+
+
+def get_first_position(robot_type):
+    if robot_type == "koch":
+        return KOCH_FIRST_POSITION
+    elif robot_type == "aloha":
+        return ALOHA_FIRST_POSITION
+
+
+def get_second_position(robot_type):
+    if robot_type == "koch":
+        return KOCH_SECOND_POSITION
+    elif robot_type == "aloha":
+        return ALOHA_SECOND_POSITION
+
+
+def get_rest_position(robot_type):
+    if robot_type == "koch":
+        return KOCH_REST_POSITION
+    elif robot_type == "aloha":
+        return ALOHA_REST_POSITION
+
+
+def init_robot(robot):
+    if robot.robot_type == "koch":
+        # Enable torque on the gripper of the leader arms, and move it to 45 degrees,
+        # so that we can use it as a trigger to close the gripper of the follower arms.
+        for name in robot.leader_arms:
+            robot.leader_arms[name].write("Torque_Enable", 1, "gripper")
+            robot.leader_arms[name].write("Goal_Position", KOCH_GRIPPER_OPEN, "gripper")
+
+    elif robot.robot_type == "aloha":
+        raise NotImplementedError()
+
+
 def assert_drive_mode(drive_mode):
     # `drive_mode` is in [0,1] with 0 means original rotation direction for the motor, and 1 means inverted.
     if not np.all(np.isin(drive_mode, [0, 1])):
         raise ValueError(f"`drive_mode` contains values other than 0 or 1: ({drive_mode})")
->>>>>>> f4c7dc18
 
 
 def apply_drive_mode(position, drive_mode):
@@ -123,14 +90,11 @@
     position *= signed_drive_mode
     return position
 
-<<<<<<< HEAD
-def compute_drive_mode(arm: DynamixelMotorsBus, offset: np.array):
-    # Get current positions
-    present_positions = apply_calibration(arm.read("Present_Position"), offset, NULL_DRIVE)
-=======
->>>>>>> f4c7dc18
 
 def compute_nearest_rounded_position(position):
+    # TODO(rcadene): Take motor resolution into account instead of assuming 4096
+    # Assumes 4096 steps for a full revolution for the motors
+    # Hence 90 degree is 1024 steps
     return np.round(position / 1024).astype(position.dtype) * 1024
 
 
@@ -151,33 +115,30 @@
     arm.write("Operating_Mode", OperatingMode.CURRENT_CONTROLLED_POSITION.value, "gripper")
 
 
-def run_arm_calibration(arm: MotorsBus, name: str, arm_type: str):
+def run_arm_calibration(arm: MotorsBus, robot_type: str, arm_name: str, arm_type: str):
     """Example of usage:
     ```python
-    run_arm_calibration(arm, "left", "follower")
+    run_arm_calibration(arm, "aloha", "left", "follower")
     ```
     """
     reset_arm(arm)
 
-    print(f"\nRunning calibration of {name} {arm_type}...")
+    print(f"\nRunning calibration of {robot_type} {arm_name} {arm_type}...")
 
     # TODO(rcadene): document what position 1 mean
     print("\nMove arm to first target position")
-    print("See: " + URL_TEMPLATE.format(robot="koch", arm=arm_type, position="first"))
+    print("See: " + URL_TEMPLATE.format(robot=robot_type, arm=arm_type, position="first"))
     input("Press Enter to continue...")
 
-<<<<<<< HEAD
-    horizontal_homing_offset = compute_homing_offset(arm, NULL_DRIVE, TARGET_HORIZONTAL_POSITION)
-=======
     # Compute homing offset so that `present_position + homing_offset ~= target_position`
     position = arm.read("Present_Position")
     position = compute_nearest_rounded_position(position)
-    homing_offset = FIRST_POSITION - position
->>>>>>> f4c7dc18
+    first_position = get_first_position(robot_type)
+    homing_offset = first_position - position
 
     # TODO(rcadene): document what position 2 mean
     print("\nMove arm to second target position")
-    print("See: " + URL_TEMPLATE.format(robot="koch", arm=arm_type, position="second"))
+    print("See: " + URL_TEMPLATE.format(robot=robot_type, arm=arm_type, position="second"))
     input("Press Enter to continue...")
 
     # Find drive mode by rotating each motor by 90 degree.
@@ -187,16 +148,17 @@
     position = arm.read("Present_Position")
     position += homing_offset
     position = compute_nearest_rounded_position(position)
-    drive_mode = (position != SECOND_POSITION).astype(np.int32)
+    second_position = get_second_position(robot_type)
+    drive_mode = (position != second_position).astype(np.int32)
 
     # Re-compute homing offset to take into account drive mode
     position = arm.read("Present_Position")
     position = apply_drive_mode(position, drive_mode)
     position = compute_nearest_rounded_position(position)
-    homing_offset = SECOND_POSITION - position
+    homing_offset = second_position - position
 
     print("\nMove arm to rest position")
-    print("See: " + URL_TEMPLATE.format(robot="koch", arm=arm_type, position="rest"))
+    print("See: " + URL_TEMPLATE.format(robot=robot_type, arm=arm_type, position="rest"))
     input("Press Enter to continue...")
     print()
 
@@ -217,10 +179,14 @@
     ```
     """
 
+    robot_type: str = "koch"
     # Define all components of the robot
     leader_arms: dict[str, MotorsBus] = field(default_factory=lambda: {})
     follower_arms: dict[str, MotorsBus] = field(default_factory=lambda: {})
     cameras: dict[str, Camera] = field(default_factory=lambda: {})
+
+    def __post_init__(self):
+        assert_robot_type(self.robot_type)
 
 
 class KochRobot:
@@ -329,6 +295,7 @@
         self.config = replace(config, **kwargs)
         self.calibration_path = Path(calibration_path)
 
+        self.robot_type = self.config.robot_type
         self.leader_arms = self.config.leader_arms
         self.follower_arms = self.config.follower_arms
         self.cameras = self.config.cameras
@@ -400,17 +367,7 @@
         for name in self.follower_arms:
             self.follower_arms[name].write("Torque_Enable", 1)
 
-        # Enable torque on the gripper of the leader arms, and move it to 45 degrees,
-        # so that we can use it as a trigger to close the gripper of the follower arms.
-<<<<<<< HEAD
-        # for name in self.leader_arms:
-        #     self.leader_arms[name].write("Torque_Enable", 1, "gripper")
-        #     self.leader_arms[name].write("Goal_Position", GRIPPER_OPEN, "gripper")
-=======
-        for name in self.leader_arms:
-            self.leader_arms[name].write("Torque_Enable", 1, "gripper")
-            self.leader_arms[name].write("Goal_Position", GRIPPER_OPEN_DEGREE, "gripper")
->>>>>>> f4c7dc18
+        init_robot(self)
 
         # Connect the cameras
         for name in self.cameras:
@@ -422,14 +379,18 @@
         calibration = {}
 
         for name in self.follower_arms:
-            homing_offset, drive_mode = run_arm_calibration(self.follower_arms[name], name, "follower")
+            homing_offset, drive_mode = run_arm_calibration(
+                self.follower_arms[name], self.robot_type, name, "follower"
+            )
 
             calibration[f"follower_{name}"] = {}
             for idx, motor_name in enumerate(self.follower_arms[name].motor_names):
                 calibration[f"follower_{name}"][motor_name] = (homing_offset[idx], drive_mode[idx])
 
         for name in self.leader_arms:
-            homing_offset, drive_mode = run_arm_calibration(self.leader_arms[name], name, "leader")
+            homing_offset, drive_mode = run_arm_calibration(
+                self.leader_arms[name], self.robot_type, name, "leader"
+            )
 
             calibration[f"leader_{name}"] = {}
             for idx, motor_name in enumerate(self.leader_arms[name].motor_names):
